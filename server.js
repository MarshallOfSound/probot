require('dotenv').config({silent: true});

const process = require('process');
const http = require('http');
const createHandler = require('github-webhook-handler');
const debug = require('debug')('PRobot');
const Configuration = require('./lib/configuration');
const Dispatcher = require('./lib/dispatcher');
const installations = require('./lib/installations');

const PORT = process.env.PORT || 3000;
const webhook = createHandler({path: '/', secret: process.env.WEBHOOK_SECRET || 'development'});

debug('Starting');

<<<<<<< HEAD
// Cache installations
installations.load();
// Listen for new installations
installations.listen(webhook);
=======
const github = new GitHubApi({debug: false});

github.authenticate({
  type: 'token',
  token: process.env.GITHUB_TOKEN
});
>>>>>>> ebd96fd7

http.createServer((req, res) => {
  webhook(req, res, err => {
    if (err) {
      console.error(err);
      res.statusCode = 500;
      res.end('Something has gone terribly wrong.');
    } else {
      res.statusCode = 404;
      res.end('no such location');
    }
  });
}).listen(PORT);

webhook.on('*', event => {
  debug('webhook', event);

  if (event.payload.repository) {
    const account = event.payload.repository.owner.login;
    installations.auth(account).then(github => {
      const dispatcher = new Dispatcher(github, event);
      return Configuration.load(github, event.payload.repository).then(config => {
        dispatcher.call(config);
      });
    });
  }
});

<<<<<<< HEAD
// Show trace for any unhandled rejections
process.on('unhandledRejection', reason => {
  console.error(reason);
});
=======
// Check for and accept any repository invitations
function checkForInvites() {
  debug('Checking for repository invites');
  github.users.getRepoInvites({}).then(invites => {
    invites.forEach(invite => {
      debug('Accepting repository invite', invite.full_name);
      github.users.acceptRepoInvite(invite);
    });
  });

  debug('Checking for organization invites');
  github.orgs.getOrganizationMemberships({state: 'pending'}).then(invites => {
    invites.forEach(invite => {
      debug('Accepting organization invite', invite.organization.login);
      github.users.editOrganizationMembership({
        org: invite.organization.login,
        state: 'active'
      });
    });
  });
}
checkForInvites();
setInterval(checkForInvites, Number(process.env.INVITE_CHECK_INTERVAL || 60) * 1000);
>>>>>>> ebd96fd7

console.log('Listening on http://localhost:' + PORT);<|MERGE_RESOLUTION|>--- conflicted
+++ resolved
@@ -4,6 +4,7 @@
 const http = require('http');
 const createHandler = require('github-webhook-handler');
 const debug = require('debug')('PRobot');
+const GitHubApi = require('github');
 const Configuration = require('./lib/configuration');
 const Dispatcher = require('./lib/dispatcher');
 const installations = require('./lib/installations');
@@ -13,19 +14,10 @@
 
 debug('Starting');
 
-<<<<<<< HEAD
 // Cache installations
 installations.load();
 // Listen for new installations
 installations.listen(webhook);
-=======
-const github = new GitHubApi({debug: false});
-
-github.authenticate({
-  type: 'token',
-  token: process.env.GITHUB_TOKEN
-});
->>>>>>> ebd96fd7
 
 http.createServer((req, res) => {
   webhook(req, res, err => {
@@ -54,12 +46,18 @@
   }
 });
 
-<<<<<<< HEAD
 // Show trace for any unhandled rejections
 process.on('unhandledRejection', reason => {
   console.error(reason);
 });
-=======
+
+const github = new GitHubApi({debug: false});
+
+github.authenticate({
+  type: 'oauth',
+  token: process.env.GITHUB_TOKEN
+});
+
 // Check for and accept any repository invitations
 function checkForInvites() {
   debug('Checking for repository invites');
@@ -83,6 +81,5 @@
 }
 checkForInvites();
 setInterval(checkForInvites, Number(process.env.INVITE_CHECK_INTERVAL || 60) * 1000);
->>>>>>> ebd96fd7
 
 console.log('Listening on http://localhost:' + PORT);