{
  "name": "probot",
  "version": "7.0.0-typescript.1",
  "publishConfig": {
    "tag": "next"
  },
  "description": "a trainable robot that responds to activity on GitHub.",
  "repository": "https://github.com/probot/probot",
  "main": "lib/index.js",
  "bin": {
    "probot": "./bin/probot.js"
  },
  "scripts": {
    "build": "rimraf lib && tsc -p tsconfig.json",
    "start": "node ./bin/probot run",
    "test": "jest --coverage --forceExit && standard && npm run doc-lint",
    "doc-lint": "standard docs/**/*.md",
    "doc": "jsdoc -c .jsdoc.json",
    "semantic-release": "semantic-release pre && npm publish && semantic-release post",
    "postsemantic-release": "script/publish-docs",
    "prepublish": "npm run build"
  },
  "jest": {
    "setupFiles": [
      "<rootDir>/test/setup.js"
    ],
    "coveragePathIgnorePatterns": [
      "<rootDir>/lib/"
    ],
    "moduleFileExtensions": [
      "ts",
      "js",
      "json",
      "node"
    ],
    "transform": {
      ".+\\.tsx?$": "<rootDir>/node_modules/ts-jest/preprocessor.js"
    },
    "testMatch": [
      "<rootDir>/test/*.(ts|js)"
    ],
    "testPathIgnorePatterns": [
      "<rootDir>/test/setup.js"
    ]
  },
  "author": "Brandon Keepers",
  "license": "ISC",
  "dependencies": {
<<<<<<< HEAD
    "@octokit/rest": "15.1.7",
    "bottleneck": "^1.16.0",
=======
    "@octokit/rest": "15.2.0",
    "bottleneck": "^2.2.0",
>>>>>>> 5898da7f
    "bunyan": "^1.8.12",
    "bunyan-format": "^0.2.1",
    "bunyan-sentry-stream": "^1.1.0",
    "cache-manager": "^2.4.0",
    "commander": "^2.11.0",
    "dotenv": "~5.0.0",
    "express": "^4.16.2",
    "express-async-errors": "2.1.1",
    "github-webhook-handler": "^0.7.0",
    "hbs": "^4.0.1",
    "js-yaml": "^3.9.1",
    "jsonwebtoken": "^8.1.0",
    "pkg-conf": "^2.0.0",
    "promise-events": "^0.1.3",
    "raven": "^2.4.2",
    "resolve": "^1.4.0",
    "semver": "^5.5.0"
  },
  "devDependencies": {
    "@types/bunyan": "^1.8.4",
    "@types/bunyan-format": "^0.2.0",
    "@types/cache-manager": "^1.2.5",
    "@types/dotenv": "^4.0.2",
    "@types/express": "^4.0.39",
    "@types/jest": "^21.1.8",
    "@types/js-yaml": "^3.10.1",
    "@types/jsonwebtoken": "^7.2.5",
    "@types/nock": "^9.1.0",
    "@types/node": "^8.5.1",
    "@types/raven": "^2.1.5",
    "@types/resolve": "^0.0.4",
    "@types/semver": "^5.4.0",
    "@types/supertest": "^2.0.4",
    "connect-sse": "^1.2.0",
<<<<<<< HEAD
    "eslint": "^4.6.1",
    "eslint-plugin-markdown": "^1.0.0-beta.7",
=======
    "eslint": "^4.18.2",
    "eslint-plugin-markdown": "^1.0.0-beta.6",
>>>>>>> 5898da7f
    "jest": "^22.0.3",
    "jsdoc": "^3.5.5",
    "jsdoc-strip-async-await": "^0.1.0",
    "minami": "^1.1.1",
    "nock": "^9.2.0",
    "semantic-release": "^15.0.0",
    "smee-client": "^1.0.1",
    "standard": "^11.0.0",
    "supertest": "^3.0.0",
    "ts-jest": "^21.2.4",
    "typescript": "^2.7.2"
  },
  "standard": {
    "env": [
      "jest"
    ],
    "plugins": [
      "markdown"
    ]
  },
  "engines": {
    "node": ">=7.7"
  }
}<|MERGE_RESOLUTION|>--- conflicted
+++ resolved
@@ -46,13 +46,8 @@
   "author": "Brandon Keepers",
   "license": "ISC",
   "dependencies": {
-<<<<<<< HEAD
-    "@octokit/rest": "15.1.7",
+    "@octokit/rest": "15.2.0",
     "bottleneck": "^1.16.0",
-=======
-    "@octokit/rest": "15.2.0",
-    "bottleneck": "^2.2.0",
->>>>>>> 5898da7f
     "bunyan": "^1.8.12",
     "bunyan-format": "^0.2.1",
     "bunyan-sentry-stream": "^1.1.0",
@@ -87,13 +82,8 @@
     "@types/semver": "^5.4.0",
     "@types/supertest": "^2.0.4",
     "connect-sse": "^1.2.0",
-<<<<<<< HEAD
-    "eslint": "^4.6.1",
+    "eslint": "^4.18.2",
     "eslint-plugin-markdown": "^1.0.0-beta.7",
-=======
-    "eslint": "^4.18.2",
-    "eslint-plugin-markdown": "^1.0.0-beta.6",
->>>>>>> 5898da7f
     "jest": "^22.0.3",
     "jsdoc": "^3.5.5",
     "jsdoc-strip-async-await": "^0.1.0",
