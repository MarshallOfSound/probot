--- conflicted
+++ resolved
@@ -34,9 +34,7 @@
       "node",
       "mocha"
     ],
-<<<<<<< HEAD
-    "globals": ["on", "include", "contents"]
-=======
+    "globals": ["on", "include", "contents"],
     "overrides": [
       {
         "files": "test/**/*.js",
@@ -45,7 +43,6 @@
         }
       }
     ]
->>>>>>> 4362fc11
   },
   "engines": {
     "node": "6.6.0"
