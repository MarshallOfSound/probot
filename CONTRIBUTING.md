--- conflicted
+++ resolved
@@ -22,10 +22,8 @@
 0. Run `$ ngrok http 3000`
 0. `ngrok` will use a different URL every time it is restarted, so you will have to go into the [settings for your Integration](https://github.com/settings/installations) and update all the URLs
 
-
 ## Testing
 
-<<<<<<< HEAD
 To test with a real GitHub repository, you'll need to create a test repository and install the integration you created above:
 
 0. Open up the settings for you installation and click "Install"
@@ -38,23 +36,10 @@
 
 ## Debugging
 
-=======
-0. Head over to the **Settings** page of your repository, and click on **Webhooks & services**. Then, click on **Add webhook**. Configure it with:
-  - **Payload URL:** Use the full `*.ngrok.io`
-  - **Secret:** `development`
-  - **Which events would you like to trigger this webhook?:** Choose **Send me everything**.
-0. Create a `.probot` in your repo with:
-
-        on issues.opened then comment("Hello World! Your bot is working!");
-
-0. Open a new issue. Your bot should post a comment (you may need to refresh to see it).
-
-## Debugging
 0. Always run `$ script/bootstrap` and restart the server if package.json has changed.
-0. To turn on verbose logging, start server by running ` $ DEBUG=Probot GITHUB_TOKEN=xxx script/server` 
->>>>>>> ebd96fd7
+0. To turn on verbose logging, start server by running ` $ DEBUG=Probot GITHUB_TOKEN=xxx script/server`
 0. To see what requests are going out, enable debugging mode for  GitHub client in `/server.js`:
 
         const github = new GitHubApi({
           debug: true
-        });
+        });