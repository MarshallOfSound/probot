--- conflicted
+++ resolved
@@ -11,10 +11,7 @@
 
   beforeEach(() => {
     event = {
-<<<<<<< HEAD
-=======
       id: '123',
->>>>>>> 5085f45a
       name: 'push',
       payload: {
         issue: { number: 4 },
@@ -32,14 +29,9 @@
     expect(context.payload).toBe(event.payload)
   })
 
-<<<<<<< HEAD
-  it('aliases name to event', () => {
-    expect(context.event).toEqual(event.name)
-=======
   it('aliases the event name', () => {
     expect(context.name).toEqual('push')
     expect(context.event).toEqual('push')
->>>>>>> 5085f45a
   })
 
   describe('repo', () => {
