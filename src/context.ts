--- conflicted
+++ resolved
@@ -20,13 +20,7 @@
  * @property {payload} payload - The webhook event payload
  * @property {logger} log - A logger
  */
-<<<<<<< HEAD
 export class Context implements WebhookEvent {
-=======
-
-export class Context implements WebhookEvent {
-  public name: string
->>>>>>> 5085f45a
   public id: string
   public name: string
   public payload: WebhookPayloadWithRepository
