import { AnyResponse } from '@octokit/rest'
import { Request,Response } from 'express'

// Built-in plugin to expose stats about the deployment
module.exports = async (app: any): Promise<void> => {
  if (process.env.DISABLE_STATS) {
    return
  }

  const REFRESH_INTERVAL = 60 * 60 * 1000

  // Cache of stats that get reported
  const stats = { installations: 0, popular: [{}] }

  // Refresh the stats when the plugin is loaded
  const initializing = refresh()

  // Refresh the stats on an interval
  setInterval(refresh, REFRESH_INTERVAL)

  // Check for accounts (typically spammy or abusive) to ignore
  const ignoredAccounts = (process.env.IGNORED_ACCOUNTS || '').toLowerCase().split(',')

  // Setup /probot/stats endpoint to return cached stats
  app.router.get('/probot/stats', async (req: Request, res: Response) => {
    // ensure stats are loaded
    await initializing
    res.json(stats)
  })

  async function refresh () {
    const installations = await getInstallations()

    stats.installations = installations.length
    stats.popular = await popularInstallations(installations)
  }

  async function getInstallations (): Promise<Installation[]> {
<<<<<<< HEAD
    const github = await app.adapter.auth()
    const req = github.apps.getInstallations({per_page: 100})
=======
    const github = await app.auth()
    const req = github.apps.getInstallations({ per_page: 100 })
>>>>>>> 37fc4444
    return github.paginate(req, (res: AnyResponse) => res.data)
  }

  async function popularInstallations (installations: Installation[]): Promise<Account[]> {
    let popular = await Promise.all(installations.map(async (installation) => {
      const { account } = installation

      if (ignoredAccounts.includes(account.login.toLowerCase())) {
        account.stars = 0
        app.log.debug({ installation }, 'Installation is ignored')
        return account
      }

      const github = await app.adapter.auth(installation.id)

      const req = github.apps.getInstallationRepositories({ per_page: 100 })
      const repositories: Repository[] = await github.paginate(req, (res: AnyResponse) => {
        return res.data.repositories.filter((repository: Repository) => !repository.private)
      })

      account.stars = repositories.reduce((stars, repository) => {
        return stars + repository.stargazers_count
      }, 0)

      return account
    }))

    popular = popular.filter(installation => installation.stars > 0)
    return popular.sort((a, b) => b.stars - a.stars).slice(0, 10)
  }
}

interface Installation {
  id: number
  account: Account
}

interface Account {
  stars: number
  login: string
}

interface Repository {
  private: boolean
  stargazers_count: number
}<|MERGE_RESOLUTION|>--- conflicted
+++ resolved
@@ -36,13 +36,8 @@
   }
 
   async function getInstallations (): Promise<Installation[]> {
-<<<<<<< HEAD
     const github = await app.adapter.auth()
-    const req = github.apps.getInstallations({per_page: 100})
-=======
-    const github = await app.auth()
     const req = github.apps.getInstallations({ per_page: 100 })
->>>>>>> 37fc4444
     return github.paginate(req, (res: AnyResponse) => res.data)
   }
 
