--- conflicted
+++ resolved
@@ -1,27 +1,16 @@
-<<<<<<< HEAD
 import { WebhookEvent } from '@octokit/webhooks'
-=======
-import Webhooks, { WebhookEvent } from '@octokit/webhooks'
->>>>>>> 5085f45a
 import Logger from 'bunyan'
 import express from 'express'
 import { Application } from './application'
 import { Context } from './context'
-<<<<<<< HEAD
 import { GitHubApp, Options as GitHubAppOptions } from './github-app'
-=======
-import { createApp } from './github-app'
->>>>>>> 5085f45a
 import { logger } from './logger'
 import { resolve } from './resolver'
 import { createServer } from './server'
 import { createWebhookProxy } from './webhook-proxy'
 
-<<<<<<< HEAD
-=======
 // tslint:disable:no-var-requires
 // These needs types
->>>>>>> 5085f45a
 const logRequestErrors = require('./middleware/log-request-errors')
 
 const defaultApps: ApplicationFunction[] = [
@@ -33,10 +22,6 @@
 
 export class Probot {
   public server: express.Application
-<<<<<<< HEAD
-=======
-  public webhook: Webhooks
->>>>>>> 5085f45a
   public logger: Logger
 
   private options: Options
@@ -57,32 +42,7 @@
     this.server.use(this.github.router)
 
     // Log all received webhooks
-<<<<<<< HEAD
     this.github.webhooks.on('*', this.receive.bind(this))
-=======
-    this.webhook.on('*', (event: WebhookEvent) => {
-      return this.receive(event)
-    })
-
-    // Log all webhook errors
-    this.webhook.on('error', this.errorHandler)
-  }
-
-  public errorHandler (err: Error) {
-    switch (err.message) {
-      case 'X-Hub-Signature does not match blob signature':
-      case 'No X-Hub-Signature found on request':
-      case 'webhooks:receiver ignored: POST / due to missing headers: x-hub-signature':
-        logger.error('Go to https://github.com/settings/apps/YOUR_APP and verify that the Webhook secret matches the value of the WEBHOOK_SECRET environment variable.')
-        break
-      case 'error:0906D06C:PEM routines:PEM_read_bio:no start line':
-      case '{"message":"A JSON web token could not be decoded","documentation_url":"https://developer.github.com/v3"}':
-        logger.error('Your private key (usually a .pem file) is not correct. Go to https://github.com/settings/apps/YOUR_APP and generate a new PEM file. If you\'re deploying to Now, visit https://probot.github.io/docs/deployment/#now.')
-        break
-      default:
-        logger.error(err)
-    }
->>>>>>> 5085f45a
   }
 
   public receive (event: WebhookEvent) {
