--- conflicted
+++ resolved
@@ -39,35 +39,7 @@
     this.server.use(this.adapter.router)
 
     // Log all received webhooks
-<<<<<<< HEAD
     this.adapter.webhooks.on('*', this.receive.bind(this))
-=======
-    this.webhook.on('*', (event: any) => {
-      const webhookEvent = { ...event, event: event.name }
-      delete webhookEvent.name
-
-      this.receive(webhookEvent)
-    })
-
-    // Log all webhook errors
-    this.webhook.on('error', this.errorHandler)
-  }
-
-  public errorHandler (err: Error) {
-    switch (err.message) {
-      case 'X-Hub-Signature does not match blob signature':
-      case 'No X-Hub-Signature found on request':
-      case 'webhooks:receiver ignored: POST / due to missing headers: x-hub-signature':
-        logger.error('Go to https://github.com/settings/apps/YOUR_APP and verify that the Webhook secret matches the value of the WEBHOOK_SECRET environment variable.')
-        break
-      case 'error:0906D06C:PEM routines:PEM_read_bio:no start line':
-      case '{"message":"A JSON web token could not be decoded","documentation_url":"https://developer.github.com/v3"}':
-        logger.error('Your private key (usually a .pem file) is not correct. Go to https://github.com/settings/apps/YOUR_APP and generate a new PEM file. If you\'re deploying to Now, visit https://probot.github.io/docs/deployment/#now.')
-        break
-      default:
-        logger.error(err)
-    }
->>>>>>> c107a835
   }
 
   public receive (event: WebhookEvent) {
