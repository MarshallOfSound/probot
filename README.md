--- conflicted
+++ resolved
@@ -8,46 +8,7 @@
 
 ## Installing
 
-<<<<<<< HEAD
-0. **[Install the demo integration](https://github.com/integration/probot-demo)** - note that this is very likely to go away at some point soon. It will suffice for experimenting for now, but it is for demo purposes only.
-0. Create a `.probot.yml` file in your repository. See [Configuring](#configuring).
-
-### Deploy your own bot to Heroku
-
-0. [![Deploy](https://www.herokucdn.com/deploy/button.svg)](https://heroku.com/deploy) - Click this button and pick an **App Name** that Heroku is happy with, like `your-name-probot`. Before you can complete this, you'll need config variables from the next step.
-0. In another tab, [create an integration](https://developer.github.com/early-access/integrations/creating-an-integration/) on GitHub, using `https://your-app-name.herokuapp.com/` as the **Homepage URL**, **Callback URL**, and **Webhook URL**. The permissions and events that your bot needs access to will depend on what you use it for.
-0. After creating your GitHub integration, go back to the Heroku tab and fill in the configuration variables with the values for the GitHub Integration
-0. Create a `.probot.yml` file in your repository. See [Configuring](#configuring).
-
-## Configuring
-
-Behaviors are configured in a file called `.probot.yml` in the repository. They are composed of 3 parts:
-
-- `on` - webhook events to listen to
-- `when` (optional) - conditions to determine if the actions should be performed
-- `then` - actions to take in response to the event
-
-Here are a few examples:
-
-```yml
-behaviors:
-
-# Post welcome message for new contributors
-- on:
-    # These are the webhook event and the "action"
-    # https://developer.github.com/webhooks/#events
-    - issues.opened
-    - pull_request.opened
-  when:
-    first_time_contributor: true # plugins could implement conditions like this
-  then:
-    # Post a comment on the issue or pull request with the template, which can
-    # use variables from the webhook event.
-    comment:
-      from_file: .github/NEW_CONTRIBUTOR_TEMPLATE.md
-=======
 _**Heads up!** The [demo integration](https://github.com/integration/probot-demo) is for demo purposes only. It is very likely to go away at some point, so please don't use it for production purposes._
->>>>>>> ebd96fd7
 
 0. Go to the **[demo integration](https://github.com/integration/probot-demo)**, click **Install**, and then select an organization.
 0. Add @probot as a collaborator with write access on your repository.
@@ -56,4 +17,11 @@
         on issues.opened
         then comment("Hello @{{ sender.login }}. Thanks for inviting me to your project. Read more about [all the things I can help you with][config]. I can't wait to get started!\\n[config]: https://github.com/bkeepers/PRobot/blob/master/docs/configuration.md");
 
-0. Open a new issue. @probot should post a comment (you may need to refresh to see it).+0. Open a new issue. @probot should post a comment (you may need to refresh to see it).
+
+### Deploy your own bot to Heroku
+
+0. [![Deploy](https://www.herokucdn.com/deploy/button.svg)](https://heroku.com/deploy) - Click this button and pick an **App Name** that Heroku is happy with, like `your-name-probot`. Before you can complete this, you'll need config variables from the next step.
+0. In another tab, [create an integration](https://developer.github.com/early-access/integrations/creating-an-integration/) on GitHub, using `https://your-app-name.herokuapp.com/` as the **Homepage URL**, **Callback URL**, and **Webhook URL**. The permissions and events that your bot needs access to will depend on what you use it for.
+0. After creating your GitHub integration, go back to the Heroku tab and fill in the configuration variables with the values for the GitHub Integration
+0. Create a `.probot.yml` file in your repository. See [Configuring](#configuring).